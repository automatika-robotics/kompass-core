#pragma once

#include "controllers/controller.h"
#include "datatypes/control.h"
#include "datatypes/path.h"
#include "datatypes/trajectory.h"
#include "follower.h"
#include "utils/cost_evaluator.h"
#include "utils/trajectory_sampler.h"
#include <cstddef>
#include <vector>

namespace Kompass {
namespace Control {
/**
 * @class DWA
 * @brief A class implementing a local planner using the Dynamic Window Approach
 */
class DWA : public Follower {
public:
  DWA(ControlLimitsParams controlLimits, ControlType controlType,
      double timeStep, double predictionHorizon, double controlHorizon,
      int maxLinearSamples, int maxAngularSamples,
      const CollisionChecker::ShapeType robotShapeType,
      const std::vector<float> robotDimensions,
      const std::array<float, 3> &sensor_position_body,
      const std::array<float, 4> &sensor_rotation_body, const double octreeRes,
      CostEvaluator::TrajectoryCostsWeights costWeights,
      const int maxNumThreads = 1);

  DWA(TrajectorySampler::TrajectorySamplerParameters config,
      ControlLimitsParams controlLimits, ControlType controlType,
      const CollisionChecker::ShapeType robotShapeType,
      const std::vector<float> robotDimensions,
      const std::array<float, 3> &sensor_position_body,
      const std::array<float, 4> &sensor_rotation_body,
      CostEvaluator::TrajectoryCostsWeights costWeights,
      const int maxNumThreads = 1);

  // DWA(DWAConfig &cfg);

  /**
   * @brief  Destructor
   */
  ~DWA();

  /**
   * @brief Reconfigures the trajectory planner
   */
  // void reconfigure(DWAConfig &cfg);
  void reconfigure(ControlLimitsParams controlLimits, ControlType controlType,
                   double timeStep, double predictionHorizon,
                   double controlHorizon, int maxLinearSamples,
                   int maxAngularSamples,
                   const CollisionChecker::ShapeType robotShapeType,
                   const std::vector<float> robotDimensions,
                   const std::array<float, 3> &sensor_position_body,
                   const std::array<float, 4> &sensor_rotation_body,
                   const double octreeRes,
                   CostEvaluator::TrajectoryCostsWeights costWeights,
                   const int maxNumThreads = 1);

  void reconfigure(TrajectorySampler::TrajectorySamplerParameters config,
                   ControlLimitsParams controlLimits, ControlType controlType,
                   const CollisionChecker::ShapeType robotShapeType,
                   const std::vector<float> robotDimensions,
                   const std::array<float, 3> &sensor_position_body,
                   const std::array<float, 4> &sensor_rotation_body,
                   CostEvaluator::TrajectoryCostsWeights costWeights,
                   const int maxNumThreads = 1);

  void resetOctreeResolution(const double octreeRes);

  /**
   * @brief Adds a new custom cost to be used in the trajectory evaluation
   *
   * @param weight
   * @param custom_cost_function
   */
  void addCustomCost(double weight,
                     CostEvaluator::CustomCostFunction custom_cost_function);

  /**
   * @brief  Given the current position, orientation, and velocity of the robot,
   * compute velocity commands to send to the base
   * @param cmd_vel Will be filled with the velocity command to be passed to the
   * robot base
   * @return True if a valid trajectory was found, false otherwise
   */

  template <typename T>
  Controller::Result computeVelocityCommand(const Velocity2D &global_vel,
                                            const T &scan_points);

  TrajSearchResult computeVelocityCommandsSet(const Velocity2D &global_vel,
                                              const LaserScan &scan);
  TrajSearchResult
  computeVelocityCommandsSet(const Velocity2D &global_vel,
                             const std::vector<Path::Point> &cloud);

  std::tuple<MatrixXdR, MatrixXdR> getDebuggingSamples() const;

  Control::TrajectorySamples2D getDebuggingSamplesPure() const;

  template <typename T>
  void debugVelocitySearch(const Velocity2D &global_vel, const T &scan_points,
                           const bool &drop_samples) {
    // Throw an error if the global path is not set
    if (!currentPath) {
      throw std::invalid_argument("Pointer to global path is NULL. Cannot use "
                                  "DWA local planner without "
                                  "setting a global path");
    }
    // find closest segment to use in cost computation
    determineTarget();

    // Set trajectory sampler to maintain all samples for debugging mode
    trajSampler->setSampleDroppingMode(drop_samples);

    // Generate set of valid trajectories
    TrajectorySamples2D samples_ = trajSampler->generateTrajectories(
        global_vel, currentState, scan_points);
    debuggingSamples_ = new TrajectorySamples2D(samples_);
  };

private:
  TrajectorySampler *trajSampler;
  CostEvaluator *trajCostEvaluator;
  double max_forward_distance_ = 0.0;
  int maxNumThreads;
  TrajectorySamples2D *debuggingSamples_ = nullptr;
<<<<<<< HEAD

  /**
   * @brief get maximum reference path length
   */
  // size_t getMaxPathLength();
  size_t getMaxPathLength();
=======
>>>>>>> e6b08169

  /**
   * @brief Given the current position and velocity of the robot, find the
   * best trajectory to execute
   * @param global_pose The current position of the robot
   * @param global_vel The current velocity of the robot
   * @param drive_velocities The velocities to send to the robot base
   * @return The highest scoring trajectory. A cost >= 0 means the
   * trajectory is legal to execute.
   */
  template <typename T>
  TrajSearchResult findBestPath(const Velocity2D &global_vel,
                                const T &scan_points);

  Path::Path findTrackedPathSegment();
};

}; // namespace Control
} // namespace Kompass<|MERGE_RESOLUTION|>--- conflicted
+++ resolved
@@ -129,15 +129,12 @@
   double max_forward_distance_ = 0.0;
   int maxNumThreads;
   TrajectorySamples2D *debuggingSamples_ = nullptr;
-<<<<<<< HEAD
 
   /**
    * @brief get maximum reference path length
    */
   // size_t getMaxPathLength();
   size_t getMaxPathLength();
-=======
->>>>>>> e6b08169
 
   /**
    * @brief Given the current position and velocity of the robot, find the
