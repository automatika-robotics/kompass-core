--- conflicted
+++ resolved
@@ -7,11 +7,6 @@
 #include "follower.h"
 #include "utils/cost_evaluator.h"
 #include "utils/trajectory_sampler.h"
-<<<<<<< HEAD
-=======
-#include <cstddef>
-#include <memory>
->>>>>>> 6ad61f54
 #include <vector>
 
 namespace Kompass {
@@ -75,11 +70,7 @@
 
   void resetOctreeResolution(const double octreeRes);
 
-<<<<<<< HEAD
   void setSensorMaxRange(const float max_range);
-=======
-  void setCurrentState(const Path::State &position);
->>>>>>> 6ad61f54
 
   /**
    * @brief Adds a new custom cost to be used in the trajectory evaluation
@@ -132,19 +123,9 @@
         global_vel, currentState, scan_points);
   };
 
-<<<<<<< HEAD
-private:
-  std::unique_ptr<TrajectorySampler> trajSampler;
-  std::unique_ptr<CostEvaluator> trajCostEvaluator;
-  double max_forward_distance_ = 0.0;
-  int maxNumThreads;
-  float maxLocalRange_ = 10.0;    // Max range of the laserscan or the robot local map, default to 10 meters. Used to calculate the cost of coming close to obstacles
-  std::unique_ptr<TrajectorySamples2D> debuggingSamples_;
-=======
 protected:
   std::unique_ptr<TrajectorySampler> trajSampler;
   std::unique_ptr<CostEvaluator> trajCostEvaluator;
->>>>>>> 6ad61f54
 
   /**
    * @brief Given the current position and velocity of the robot, find the
